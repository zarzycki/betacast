#!/bin/bash

##=======================================================================
#PBS -N wx-driver
#PBS -A P54048000 
#PBS -l walltime=6:00:00
#PBS -q share
#PBS -k oe
#PBS -m a 
#PBS -M zarzycki@ucar.edu
#PBS -l select=1:ncpus=8
##=======================================================================

###################################################################################
# Colin Zarzycki (czarzycki@psu.edu)
#
# Driver script for running CESM/CAM in "forecast" or "hindcast" mode.
# This code will either read UTC unix clock or read in a specified list of dates,
# download dataset, map to CAM grid, and run a forecast.
#
# Generally can be executed on login nodes or in the background, ex:
# $> nohup ./main-realtime.sh nl.neconus30x8 &
# but see above for example of PBS options to submit to batch nodes
#
# Details can be found in:
# C. M. Zarzycki and C. Jablonowski (2015), Experimental tropical cyclone forecasts 
# using a variable-resolution global model. Mon. Weat. Rev., 143(10), 4012–4037.
# doi:10.1175/MWR-D-15-0159.1.
###################################################################################

date

set -e
#set -v

# Set files, in reality order doesn't matter
MACHINEFILE=${1}
NAMELISTFILE=${2}
OUTPUTSTREAMS=${3}
# If relative path, convert to absolute path
if [[ "$MACHINEFILE" != /* ]] && [[ "$MACHINEFILE" != ~* ]]; then MACHINEFILE=${PWD}/${MACHINEFILE}; fi
if [[ "$NAMELISTFILE" != /* ]] && [[ "$NAMELISTFILE" != ~* ]]; then NAMELISTFILE=${PWD}/${NAMELISTFILE}; fi
if [[ "$OUTPUTSTREAMS" != /* ]] && [[ "$OUTPUTSTREAMS" != ~* ]]; then OUTPUTSTREAMS=${PWD}/${OUTPUTSTREAMS}; fi
echo $MACHINEFILE; echo $NAMELISTFILE; echo $OUTPUTSTREAMS

# Sanitize namelist files (add carriage return to end)
sed -i -e '$a\' ${MACHINEFILE}
sed -i -e '$a\' ${NAMELISTFILE}
sed -i -e '$a\' ${OUTPUTSTREAMS}
#'

# Note, ___ will be converted to a space. Namelists cannot have whitespace due to
# parsing on whitespaces...
echo "Reading namelist ${NAMELISTFILE}..."
inputstream=`cat ${NAMELISTFILE} ${MACHINEFILE} | grep -v "^#"`
#echo $inputstream
set -- $inputstream
while [ $1 ]
 do
  echo "NAMELIST: setting ${1} to ${3//___/ }"
  #eval $1=$3
  eval $1="${3//___/ }"  
  shift 3
 done

set -u  # turn on crashes for unbound variables in bash

###################################################################################
############### OPTIONAL TO BE SET BY USER ########################################
path_to_nc_files=${path_to_rundir}              # Path where .nc files are
outputdir=${path_to_rundir}                     # Path where .nc files are being written
archivedir=${path_to_rundir}/proc/              # Path to temporarily stage final data
landdir=${path_to_rundir}/landstart/            # Path to store land restart files
###################################################################################
### THESE COME WITH THE REPO, DO NOT CHANGE #######################################
gfs_to_cam_path=${sewxscriptsdir}/gfs_to_cam
era_to_cam_path=${sewxscriptsdir}/interim_to_cam
atm_to_cam_path=${sewxscriptsdir}/atm_to_cam
sst_to_cam_path=${sewxscriptsdir}/sst_to_cam
filter_path=${sewxscriptsdir}/filter
###################################################################################

### setting variables not included in namelist for backwards compat
if [ -z ${CIMEbatchargs+x} ]; then CIMEbatchargs=""; fi
if [ -z ${do_runoff+x} ]; then do_runoff=0; fi
if [ -z ${keep_land_restarts+x} ]; then keep_land_restarts=1; fi
if [ -z ${perturb_namelist+x} ]; then perturb_namelist=""; fi

### Set correct E3SM/CESM split
if [ -z ${modelSystem+x} ]; then modelSystem=0; fi
if [ $modelSystem -eq 0 ]; then
  echo "Using CESM"
  atmName="cam"
  lndName="clm"
  lndSpecialName="clm2"
  rofName="mosart"
  rofSpecialName="mosart"
elif [ $modelSystem -eq 1 ]; then
  echo "Using E3SM"
  atmName="eam"
  lndName="elm"
  lndSpecialName="elm"
  rofName="mosart"
  rofSpecialName="mosart"
else
  echo "Unknown modeling system set for modelSystem: $modelSystem"
  exit 1
fi

### ERROR CHECKING BLOCK! #########################################################

if [ "${add_perturbs}" = true ] && { [ -z "$perturb_namelist" ] || [ ! -f "$perturb_namelist" ]; } ; then
  echo "add_perturbs is true but can't find namelist: "$perturb_namelist
  exit 1
fi

###################################################################################

<<<<<<< HEAD
=======
# do some stability calcs
# if USERSTAB is 0, use internal calcs.
# if USERSTAB is <0, use se_nsplit=-1
# If USERSTAB >0, use the value in seconds for dt_dyn and calculate nsplit accordingly from DTIME
USERSTABTF=`python -c "print('TRUE' if ${USERSTAB} > 0 else 'FALSE')"`
if [ ${USERSTABTF} == 'FALSE' ] ; then
  if [ `python -c "print('TRUE' if ${USERSTAB} < -0.001 else 'FALSE')"` == 'FALSE' ]; then
    STABILITY=`python -c "print(30./${FINERES}*450.)"`
    VALIDSTABVAL=true
    echo "Dynamic stability for ne${FINERES} to be ${STABILITY} seconds"
  else
    STABILITY=-1
    VALIDSTABVAL=false   # Setting to false means we won't calculate nsplit for SE/HOMME later
    echo "Dynamic stability for ne${FINERES} to be ${STABILITY} and internal STABILITY setting"
  fi
else
  STABILITY=${USERSTAB}
  VALIDSTABVAL=true
  echo "User defined stability set to ${STABILITY}"
fi
echo "VALIDSTABVAL is set to "${VALIDSTABVAL}

>>>>>>> d7efdf32
## Create paths to generate initial files if they don't exist...
mkdir -p ${pathToINICfiles}
mkdir -p ${pathToSSTfiles}

# Set timestamp for backing up files, etc.
timestamp=`date +%Y%m%d.%H%M`
uniqtime=`date +"%s%N"`

echo "We are using ${casename} for the case"

if [ $islive -ne 0 ]    # Find most recent GFS forecast
then
  ## Here we get two digit strings for UTC time for month, day, year
  ## We also get current time in hoursminutes (because the GFS output lags by 3.5 hours)
  monthstr=`date -u +%m`
  daystr=`date -u +%d`
  yearstr=`date -u +%Y`
  currtime=`date -u +%H%M`
  machzone=`date +%z`
  twodaysago=`date --date='2 days ago' -u +"%Y%m%d"`
  
  ## Use currtime to figure out what is the latest cycle we have access to
  if [ $currtime -lt 0328 ]
  then
    echo "12Z cycle"
    monthstr=`date --date="yesterday" -u +%m`
    daystr=`date --date="yesterday" -u +%d`
    yearstr=`date --date="yesterday" -u +%Y`
    twodaysago=`date --date='3 days ago' -u +"%Y%m%d"`
    cyclestr=12
  elif [ $currtime -lt 0928 ]
  then
    echo "00Z cycle"
    cyclestr=00
  elif [ $currtime -lt 1528 ]
  then
    echo "00Z cycle"
    cyclestr=00
  elif [ $currtime -lt 2128 ]
  then
    echo "12Z cycle"
    cyclestr=12
  elif [ $currtime -ge 2128 ]
  then
    echo "12Z cycle"
    cyclestr=12
  else
    echo "Can't figure out start time"
    exit 1
  fi

##CMZ 
#cyclestr=00
else     # if not live, draw from head of dates.txt file
  datesfile=dates.${casename}.txt
  longdate=$(head -n 1 ${datesfile})
  yearstr=${longdate:0:4}
  monthstr=${longdate:4:2}
  daystr=${longdate:6:2}
  cyclestr=${longdate:8:2}
  echo "From datesfile, read in: "$yearstr' '$monthstr' '$daystr' '$cyclestr'Z'

  # Do some simple error trapping on date string to ensure validity
  if [ -z "$longdate" ]; then
    echo "Date string passed in is empty, exiting..." ; exit 91
  fi
  if [ ${#longdate} -ne 10 ]; then 
    echo "Malformed date string, $longdate is ${#longdate} characters, needs 10 (YYYYMMDDHH). Exiting..." ; exit 92
  fi
  if [[ -n $(echo $longdate | tr -d '[0-9]') ]] ; then
    echo "Malformed date string, $longdate contains non-numeric values. Exiting..." ; exit 93
  fi
  if (( yearstr > 3000 || yearstr < 1 )); then
    echo "Year set to $yearstr, this sounds wrong, exiting..." ; exit 94
  fi
  if (( cyclestr > 23 )); then
    echo "Cycle string set to $cyclestr Z, this sounds wrong, exiting..." ; exit 95
  fi
fi

## Figure out the seconds which correspond to the cycle and zero pad if neces
cyclestrsec=$(($cyclestr*3600))
while [ ${#cyclestrsec} -lt 5 ];
do
  cyclestrsec="0"$cyclestrsec
done

## Figure out what the SE start time will be after filter
if [ $numHoursSEStart -lt 6 ]
then
  let se_cyclestr=$cyclestr+03
  while [ ${#se_cyclestr} -lt 2 ];
  do
    se_cyclestr="0"$se_cyclestr
  done
  se_monthstr=$monthstr
  se_daystr=$daystr
  se_yearstr=$yearstr
  let se_cyclestrsec=$((10#$se_cyclestr))*3600
  while [ ${#se_cyclestrsec} -lt 5 ];
  do
    se_cyclestrsec="0"$se_cyclestrsec
  done
else
  echo "SE forecast lead time too long, 18Z cycle causes trouble"
  echo "Not yet supported."
  exit 1
fi

if [ $islive -ne 0 ]
then
  ## Use currtime to figure out what SST we can download
  ## Current GDAS SST appears 555 after cycle time
  ## First guess is today's dates!
  sstmonthstr=$monthstr
  sstdaystr=$daystr
  sstyearstr=$yearstr
  if [ $currtime -lt 0555 ]
  then
    echo "SSTs are previous days 18Z"
    sstmonthstr=`date --date="yesterday" -u +%m`
    sstdaystr=`date --date="yesterday" -u +%d`
    sstyearstr=`date --date="yesterday" -u +%Y`
    sstcyclestr=18
  elif [ $currtime -lt 1155 ]
  then
    echo "SSTs are current days 00Z"
    sstcyclestr=00
  elif [ $currtime -lt 1755 ]
  then
    echo "SSTs are current days 06Z"
    sstcyclestr=06
  elif [ $currtime -lt 2355 ]
  then
    echo "SSTs are current days 12Z"
    sstcyclestr=12
  elif [ $currtime -ge 2355 ]
  then
    echo "SSTs are current days 18Z"
    sstcyclestr=18
  else
    echo "Can't figure out start time"
    exit 1
  fi
else
  sstmonthstr=$monthstr
  sstdaystr=$daystr
  sstyearstr=$yearstr
  sstcyclestr=$cyclestr
fi

yestmonthstr=`date --date="yesterday" -u +%m`
yestdaystr=`date --date="yesterday" -u +%d`
yestyearstr=`date --date="yesterday" -u +%Y`

echo "We are using $yearstr $monthstr $daystr $cyclestr Z ($cyclestrsec seconds) for ATM init. data"
echo "We are using $sstyearstr $sstmonthstr $sstdaystr $sstcyclestr Z for SST init. data"
if $doFilter ; then
  echo "Filter: True model init. will occur at $se_yearstr $se_monthstr $se_daystr $se_cyclestr Z ($se_cyclestrsec seconds)"
else
  echo "No filter: True model init. will occur at $se_yearstr $se_monthstr $se_daystr $cyclestr Z ($cyclestrsec seconds)"
fi

if $runmodel ; then

############################### GET DYCORE INFO ############################### 

cd $path_to_case
DYCORE=`./xmlquery CAM_DYCORE | sed 's/^[^\:]\+\://' | xargs`
echo "DYCORE: "$DYCORE

if [ $debug -ne 1 ] ; then
############################### GET ATM DATA ############################### 

  if [ $atmDataType -eq 1 ] ; then
    echo "Using GFS forecast ICs"
    echo "Getting GFS conditions"
    mkdir -p $gfs_files_path
    cd $gfs_files_path
    LOCALGFSFILE='gfs_atm_'$yearstr$monthstr$daystr$cyclestr'.grib2'
    ## Pull atmospheric conditions
    ## Need to write an if call depending on how far back the GFS files are located
    ## The NCEP server only holds them for a few days -- otherwise go to nomads at NCDC
    # gfsFtpPath=http://nomads.ncdc.noaa.gov/data/gfsanl/$yearstr$monstr/$yearstr$monstr$daystr/
    # gfs.t12z.pgrb2f00.grb2
    if [ ! -f ${LOCALGFSFILE} ]; then
      echo "Getting Atmo file"
      if [ $islive -ne 0 ] ; then
        rm -f gfs.t*pgrb2f00*
        gfsFTPPath=ftp://ftp.ncep.noaa.gov/pub/data/nccf/com/gfs/prod/gfs.$yearstr$monthstr$daystr/$cyclestr/atmos/
        #gfsFTPFile='gfs.t'$cyclestr'z.pgrb2f00'
        gfsFTPFile='gfs.t'$cyclestr'z.pgrb2.0p25.anl'
        #gfsFTPFile='gfs.t'$cyclestr'z.pgrb2.0p50.anl'
        echo "Attempting to download ${gfsFTPPath}${gfsFTPFile}"
        ## Scrape for files
        error=1
        while [ $error != 0 ] ; do
          wget --read-timeout=30 $gfsFTPPath$gfsFTPFile
          error=`echo $?`
          if [ $error -ne 0 ] ; then
            echo "Cannot get file, will wait 2 min and scrape again"
            sleep 120
          fi
        done
      else                  # Copy GFS data from RDA archive at NCAR
        rm -f gfs.t*pgrb2f00*
        gfsFTPPath=/glade/collections/rda/data/ds084.1/${yearstr}/${yearstr}${monthstr}${daystr}/
        gfsFTPFile=gfs.0p25.${yearstr}${monthstr}${daystr}${cyclestr}.f000.grib2
        cp ${gfsFTPPath}/${gfsFTPFile} .
        echo "Attempting to copy ${gfsFTPPath}${gfsFTPFile}"
      fi
      mv $gfsFTPFile ${LOCALGFSFILE}
    fi
  elif [ $atmDataType -eq 2 ] ; then  
    echo "Using ERA-Interim forecast ICs"
    echo "Cding to ERA-Interim interpolation directory"
    mkdir -p $era_files_path
    cd $era_files_path
    LOCALGFSFILE=ERA-Int_${yearstr}${monthstr}${daystr}${cyclestr}.nc
    if [ ! -f ${LOCALGFSFILE} ]; then
      echo "support broken for auto download ERA, please prestage"
      exit
      python getInterim.py ${yearstr}${monthstr}${daystr} ${cyclestr}
      ncks -A ERA-Int_ml_${yearstr}${monthstr}${daystr}${cyclestr}.nc ERA-Int_sfc_${yearstr}${monthstr}${daystr}${cyclestr}.nc
      mv -v ERA-Int_sfc_${yearstr}${monthstr}${daystr}${cyclestr}.nc ERA-Int_${yearstr}${monthstr}${daystr}${cyclestr}.nc
      rm -f ERA-Int_ml_${yearstr}${monthstr}${daystr}${cyclestr}.nc
    fi
  elif [ $atmDataType -eq 3 ] ; then  
    echo "Using CFSR ICs"
    echo "Cding to GFS interpolation directory since they are practically the same thing"
    mkdir -p $gfs_files_path
    cd $gfs_files_path

    LOCALCFSRFILE='cfsr_atm_'$yearstr$monthstr$daystr$cyclestr'.grib2'
    if [ ! -f ${LOCALCFSRFILE} ]; then
      STCUTARR=(26 21 16 11 06 01)
      ENCUTARR=(99 25 20 15 10 05)
      zero=0
      index=$zero
      for FILEDAY in "${STCUTARR[@]}" ; do
        if [ "$daystr" -ge "$FILEDAY" ] ; then
      #    echo $FILEDAY
          break
        fi
        index=$((index+1))
      done
      #echo $index
      if [[ "$index" -eq "$zero" ]] ; then
        ENCUTARR[${zero}]=`date -d "$monthstr/1 + 1 month - 1 day" "+%d"`
        echo "Last day of month ($monthstr) is $ENCUTARR[${zero}]"
      fi
      ## NEED TO IMPLEMENT LEAP YEAR FIX

      echo "Getting file: ${CFSRFILENAME}"
      #Register with RDA, then do following command to get wget cookies
      #wget --save-cookies ~/.thecookies --post-data="email=your_email_address&passwd=your_password&action=login" https://rda.ucar.edu/cgi-bin/login
      CFSRFILENAME=pgbhnl.gdas.${yearstr}${monthstr}${FILEDAY}-${yearstr}${monthstr}${ENCUTARR[$index]}.tar
      if [[ $(hostname -s) = cheyenne* ]]; then
        cp /glade/collections/rda/data/ds093.0/${yearstr}/${CFSRFILENAME} .
      else
        wget --load-cookies ~/.thecookies http://rda.ucar.edu/data/ds093.0/${yearstr}/${CFSRFILENAME}
      fi
      tar -xvf $CFSRFILENAME
      mv pgbhnl.gdas.${yearstr}${monthstr}${daystr}${cyclestr}.grb2 ${LOCALCFSRFILE}
      rm pgbhnl.gdas.*
    fi
  elif [ $atmDataType -eq 4 ] ; then  
    echo "Using ERA5 forecast ICs"
    echo "Cding to ERA5 interpolation directory"
    mkdir -p $era_files_path
    cd $era_files_path
    LOCALGFSFILE=ERA5_${yearstr}${monthstr}${daystr}${cyclestr}.nc
    ERA5RDA=0  # Set whether or not ERA5 is local (0 = local, 1 = RDA)
    if [ ! -f ${LOCALGFSFILE} ]; then
      echo "cannot find: ${era_files_path}/${LOCALGFSFILE}"
      if [[ "$MACHINEFILE" != *cheyenne* ]]; then
        echo "support broken for auto download ERA, please prestage!"
        exit
      else
        echo "We are on Cheyenne, so even though we lack a local file, we can use RDA"
        ERA5RDA=1
      fi
    fi
  else
    echo "Incorrect model IC entered"
    exit 1
  fi

############################### GET SST / NCL ############################### 

  if [ ${sstDataType} -eq 1 ] ; then
    SSTTYPE=GDAS
    ## Pull sea surface temps, need to rename and delete (if necess)
    #echo "Live GFS SST hasn't been updated in a while..." ; exit
    echo "Getting SST data"
    mkdir -p ${sst_files_path}
    cd ${sst_files_path}
    if [ $islive -ne 0 ] ; then
      # Here is where we get the "live" GDAS SST file
      rm -f gdas1*sstgrb*
      sstFTPPath=ftp://ftp.ncep.noaa.gov/pub/data/nccf/com/gfs/prod/sst.${yestyearstr}${yestmonthstr}${yestdaystr}/
      sstFTPFile='rtgssthr_grb_0.5.grib2'
      echo "Attempting to download ${sstFTPPath}${sstFTPFile}"
    else
      echo "NCEP broke support for historical GDAS, use NOAAOI instead."
      exit
    fi
    ## Scrape for files
    error=1
    while [ $error != 0 ]
    do
      wget --read-timeout=30 -nv $sstFTPPath$sstFTPFile
      error=`echo $?`
      if [ $error -ne 0 ]
      then
        echo "Cannot get file, will wait 2 min and scrape again"
        sleep 120
      fi
    done
    sstFile='gfs_sst_'$yearstr$monthstr$daystr$cyclestr'.grib2'
    mv ${sstFTPFile} ${sstFile}
    iceFile=''   # do not need icefile since ice stored on sstfile
  elif [ ${sstDataType} -eq 2 ] ; then  
    echo "ERA SST not quite supported yet..." ; exit 1
  elif [ ${sstDataType} -eq 3 ] ; then
    SSTTYPE=NOAAOI
    echo "Using NOAAOI SSTs"
    mkdir -p ${sst_files_path}
    cd ${sst_files_path}
    sstFile=sst.day.mean.${yearstr}.v2.nc
    if [ ! -f ${sst_files_path}/${sstFile} ] ; then
      echo "NOAAOI file doesn't exist, need to download"
      sstFTPPath=ftp://ftp.cdc.noaa.gov/Datasets/noaa.oisst.v2.highres/
      error=1
      while [ $error != 0 ]
      do
        wget -nv ${sstFTPPath}/${sstFile}
        error=`echo $?`
        if [ $error -ne 0 ]
        then
          echo "Cannot get file, will wait 2 min and scrape again"
          sleep 120
        fi
      done        
    fi
    iceFile=icec.day.mean.${yearstr}.v2.nc
    if [ ! -f ${sst_files_path}/${iceFile} ] ; then
      echo "NOAAOI file doesn't exist, need to download"
      sstFTPPath=ftp://ftp.cdc.noaa.gov/Datasets/noaa.oisst.v2.highres/
      error=1
      while [ $error != 0 ] ; do
        wget -nv ${sstFTPPath}/${iceFile}
        error=`echo $?`
        if [ $error -ne 0 ]
        then
          echo "Cannot get file, will wait 2 min and scrape again"
          sleep 120
        fi
      done        
    fi
  else
      echo "Incorrect SST data type entered" ; exit 1
  fi

  set +e
  cd ${sst_to_cam_path}
  (set -x; ncl sst_interp.ncl 'initdate="'${yearstr}${monthstr}${daystr}${cyclestr}'"' \
    'datasource="'${SSTTYPE}'"' \
    'sstDataFile = "'${sst_files_path}/${sstFile}'"' \
    'iceDataFile = "'${sst_files_path}/${iceFile}'"' \
    'SST_write_file = "'${sstFileIC}'"' )
  if [[ $? -ne 9 ]] ; then
    echo "NCL exited with non-9 error code"
    exit 240
  fi
  echo "SST NCL completed successfully"
  set -e # Turn error checking back on
  ncatted -O -a units,time,o,c,"days since 0001-01-01 00:00:00" ${sstFileIC} ${sstFileIC}

  ############################### ATM NCL ############################### 

  set +e #Need to turn off error checking b/c NCL returns 0 even if fatal
  ### We can probably clean this up by merging the above sed commands into command line arguments
  ### then put this if/else statement up inside the whole get data structure above
  if [ $atmDataType -eq 1 ] ; then
    echo "Cding to GFS interpolation directory"
    cd $atm_to_cam_path 
    echo "Doing NCL"
    (set -x; ncl -n atm_to_cam.ncl 'datasource="GFS"'     \
        numlevels=${numLevels} \
        YYYYMMDDHH=${yearstr}${monthstr}${daystr}${cyclestr} \
         'dycore="'${DYCORE}'"' \
       'data_filename = "'$gfs_files_path'/gfs_atm_'$yearstr$monthstr$daystr$cyclestr'.grib2"'  \
       'wgt_filename="'${gfs2seWeights}'"' \
       'model_topo_file="'${adjust_topo-}'"' \
       'adjust_config="'${adjust_flags-}'"' \
       'se_inic = "'${sePreFilterIC}'"' )
  elif [ $atmDataType -eq 2 ] ; then
    echo "CD ing to ERA-interim interpolation directory"
    cd $atm_to_cam_path
    (set -x; ncl -n atm_to_cam.ncl 'datasource="ERAI"'     \
        numlevels=${numLevels} \
        YYYYMMDDHH=${yearstr}${monthstr}${daystr}${cyclestr} \
         'dycore="'${DYCORE}'"' \
       'data_filename = "/glade/p/work/zarzycki/getECMWFdata/ERA-Int_'$yearstr$monthstr$daystr$cyclestr'.nc"'  \
       'wgt_filename="/glade/p/work/zarzycki/getECMWFdata/ERA_to_uniform_60_patch.nc"' \
       'se_inic = "'${sePreFilterIC}'"' )
  elif [ $atmDataType -eq 3 ] ; then
    echo "CD ing to interpolation directory"
    cd $atm_to_cam_path 
    (set -x; ncl -n atm_to_cam.ncl 'datasource="CFSR"'     \
      numlevels=${numLevels} \
      YYYYMMDDHH=${yearstr}${monthstr}${daystr}${cyclestr} \
     'dycore="'${DYCORE}'"' \
     'data_filename = "'$gfs_files_path'/cfsr_atm_'$yearstr$monthstr$daystr$cyclestr'.grib2"'  \
     'wgt_filename="'${gfs2seWeights}'"' \
     'model_topo_file="'${adjust_topo-}'"' \
     'adjust_config="'${adjust_flags-}'"' \
     'se_inic = "'${sePreFilterIC}'"' )
  elif [ $atmDataType -eq 4 ] ; then
    echo "CD ing to ERA5 interpolation directory"
    cd $atm_to_cam_path
    if [ $ERA5RDA -eq 1 ] ; then
      RDADIR=/glade/collections/rda/data/
      (set -x; ncl -n atm_to_cam.ncl 'datasource="ERA5RDA"'     \
          numlevels=${numLevels} \
          YYYYMMDDHH=${yearstr}${monthstr}${daystr}${cyclestr} \
         'dycore="'${DYCORE}'"' \
         'data_filename = "'${RDADIR}'/ds633.0/e5.oper.invariant/197901/e5.oper.invariant.128_129_z.ll025sc.1979010100_1979010100.nc"'  \
         'wgt_filename="'${gfs2seWeights}'"' \
         'model_topo_file="'${adjust_topo-}'"' \
         'adjust_config="'${adjust_flags-}'"' \
         'se_inic = "'${sePreFilterIC}'"' )
    else
      (set -x; ncl -n atm_to_cam.ncl 'datasource="ERA5"'     \
          numlevels=${numLevels} \
          YYYYMMDDHH=${yearstr}${monthstr}${daystr}${cyclestr} \
         'dycore="'${DYCORE}'"' \
         'data_filename = "'$era_files_path'/ERA5_'$yearstr$monthstr$daystr$cyclestr'.nc"'  \
         'wgt_filename="'${gfs2seWeights}'"' \
         'model_topo_file="'${adjust_topo-}'"' \
         'adjust_config="'${adjust_flags-}'"' \
         'se_inic = "'${sePreFilterIC}'"' )
    fi
  else
    echo "Incorrect model IC entered"
    exit 1
  fi
  # Since NCL doesn't return non-zero codes, I have NCL returning a non-zero code
  # if successful! However, this means we have to check if code is successful with
  # something other than zero. Generally, if NCL fails expect a 0 return, but lets
  # be safe and call everything non-9.
  if [[ $? -ne 9 ]]
  then
    echo "NCL exited with non-9 error code"
    exit 240
  fi
  echo "ATM NCL completed successfully"
  set -e # Turn error checking back on
  
fi #End debug if statement

############################### #### ############################### 
##### ADD WHITE NOISE PERTURBATIONS

if ${add_noise} ; then
  set +e
  echo "Adding white noise to initial condition"
  cd $atm_to_cam_path 
  (set -x; ncl -n perturb_white_noise.ncl 'basFileName = "'${sePreFilterIC}'"' )
  set -e
fi

############################### #### ############################### 
##### ADD PERTURBATIONS

if [ "${add_perturbs}" = true ] ; then
  echo "Adding perturbations"

#   cp /glade/scratch/zarzycki/apply-haiyan-perturb/sst_1x1_Nat-Hist-CMIP5-est1-v1-0.nc ${sstFileIC}
# 
#   cd $atm_to_cam_path
# 
#   sePreFilterIC_WPERT=${sePreFilterIC}_PERT.nc
# 
#   set +e
#   ncl -n add_perturbations_to_cam.ncl 'BEFOREPERTFILE="'${sePreFilterIC}'"'  \
#     'AFTERPERTFILE = "'${sePreFilterIC_WPERT}'"'
#   if [[ $? -ne 9 ]]
#   then
#     echo "NCL exited with non-9 error code"
#     exit 240
#   fi
#   echo "ATM NCL completed successfully"
#   set -e # Turn error checking back on
# 
#   mv ${sePreFilterIC_WPERT} ${sePreFilterIC}
  
  cd $atm_to_cam_path/perturb
  set +e
  
  ## Add perturbations to SST file
  sstFileIC_WPERT=${sstFileIC}_PERT.nc
  (set -x; ncl -n add_perturbations_to_sst.ncl 'BEFOREPERTFILE="'${sstFileIC}'"' \
     'AFTERPERTFILE = "'${sstFileIC_WPERT}'"' \
     'pthi="'${perturb_namelist}'"' )

  if [[ $? -ne 9 ]]
  then
    echo "NCL exited with non-9 error code"
    exit 240
  fi
  echo "SST perturbations added successfully"

  ## Add perturbations to ATM file
  sePreFilterIC_WPERT=${sePreFilterIC}_PERT.nc
  (set -x; ncl -n add_perturbations_to_cam.ncl 'BEFOREPERTFILE="'${sePreFilterIC}'"'  \
     'AFTERPERTFILE = "'${sePreFilterIC_WPERT}'"' \
     'pthi="'${perturb_namelist}'"' )
     
  if [[ $? -ne 9 ]]
  then
   echo "NCL exited with non-9 error code"
   exit 240
  fi
  echo "ATM NCL completed successfully"

  set -e # Turn error checking back on
 
  # move temp perturb files to overwrite unperturbed files 
  mv ${sstFileIC_WPERT} ${sstFileIC}
  mv ${sePreFilterIC_WPERT} ${sePreFilterIC}
fi

cd $path_to_case
############################### SETUP AND QUERY ############################### 

# do some stability calcs
if [[ "$DYCORE" == "se" ]]; then
  # if USERSTAB is negative, use internal calcs.
  # If positive, use the value in seconds for dt_dyn
  USERSTABTF=`python -c "print('TRUE' if ${USERSTAB} > 0 else 'FALSE')"`
  if [ ${USERSTABTF} == 'FALSE' ] ; then
    STABILITY=`python -c "print(30./${FINERES}*450.)"`
  else
    STABILITY=${USERSTAB}
  fi
  echo "Dynamic stability for ne${FINERES} to be ${STABILITY} seconds"
fi

############################### CISM SETUP ############################### 

if [ -f user_nl_cism ]; then
  sed -i '/dt_count/d' user_nl_cism
  echo "dt_count = 8" >> user_nl_cism
fi

############################### CLM SETUP ############################### 

## TEMPORARY CLM -> LAND FIX
## Check if clmstart exists but landstart doesn't, move if that is the case
if [[ ! -d ${landdir} ]] && [[ -d ${path_to_rundir}/clmstart/ ]] ; then
  echo "Moving ${path_to_rundir}/clmstart/ to ${landdir}"
  mv -v ${path_to_rundir}/clmstart/ ${landdir}
else
  echo "No need to modify land directory, either appropriately exists or will be created later"
fi
## END TEMP FIX

echo "Setting input land dataset"
# Clean up file to delete any special interp lines that may be needed later (but aren't needed for native init)
#sed -i '/finidat/d' user_nl_${lndName}
sed -i '/init_interp_fill_missing_with_natveg/d' user_nl_${lndName}
sed -i '/use_init_interp/d' user_nl_${lndName}
#echo "finidat=''" >> user_nl_${lndName}

# We want to check ${landdir} for land restart files. If so, use those.
landrestartfile=${landdir}/${casename}.${lndSpecialName}.r.${yearstr}-${monthstr}-${daystr}-${cyclestrsec}.nc
echo $landrestartfile

# Check to see if file exists on native SE land grid
if [ -f ${landrestartfile} ]; then
   echo "File exists at exact time"
else
   echo "File does not exist at exact time"
   landrestartfile=${landdir}/${casename}.${lndSpecialName}.r.${yearstr}-${monthstr}-${daystr}-00000.nc
   if [ -f ${landrestartfile} ]; then
     echo "File exists at 00Z"
   else
     echo "No restart file exists, setting to empty string."
     landrestartfile=
   fi
fi
echo "landrestartfile: ${landrestartfile}"

## Now modify user_nl_${lndName}
if [ ${landrestartfile} ] ; then
  sed -i '/.*finidat/d' user_nl_${lndName}
  echo "finidat='${landrestartfile}'" >> user_nl_${lndName}
  #sed -i 's?.*finidat.*?finidat='"'${landrestartfile}'"'?' user_nl_${lndName}
else
  rawlandrestartfile=`ls ${landrawdir}/*.${lndSpecialName}.r.${yearstr}-${monthstr}-${daystr}-${cyclestrsec}.nc || true`   # check for file, suppress failed ls error if true
  echo "rawlandrestartfile: ${rawlandrestartfile}"
  if [ ! -z ${rawlandrestartfile} ]; then   # if rawlandrestartfile string is NOT empty, add it.
    sed -i '/.*finidat/d' user_nl_${lndName}
    echo "finidat='${rawlandrestartfile}'" >> user_nl_${lndName}
    echo "use_init_interp = .true." >> user_nl_${lndName}
    echo "init_interp_fill_missing_with_natveg = .true." >> user_nl_${lndName}
  else
    if [ -f user_nl_${lndName}_presave ] ; then
      echo "Using pre-written user_nl_${lndName} file"
      cp user_nl_${lndName}_presave user_nl_${lndName}
    else
      echo "WARNING: Land file DOES NOT EXIST, will use arbitrary user_nl_${lndName} already in folder"
      echo "!!!!!!!!!!!!!"
      sed -i '/.*finidat/d' user_nl_${lndName}
      ./xmlchange CLM_FORCE_COLDSTART=on
      #exit
      #sed -i 's?.*finidat.*?!finidat='"''"'?' user_nl_${lndName}
    fi
  fi
fi

## Append a check error to ignore inconsistencies in the dataset
if [ $modelSystem -eq 0 ]; then   # CLM/CTSM
  sed -i '/check_finidat_pct_consistency/d' user_nl_${lndName}
  sed -i '/check_finidat_year_consistency/d' user_nl_${lndName}
  echo "check_finidat_pct_consistency = .false." >> user_nl_${lndName}
  echo "check_finidat_year_consistency = .false." >> user_nl_${lndName}
elif [ $modelSystem -eq 1 ]; then   # ELM
  sed -i '/check_finidat_fsurdat_consistency/d' user_nl_${lndName}
  echo "check_finidat_fsurdat_consistency = .false." >> user_nl_${lndName}
else
  echo "Unknown modeling system set for modelSystem: $modelSystem"
  exit 1
fi

############################### ROF SETUP ############################### 

if [ $do_runoff -ne 0 ]; then

  echo "Setting input rof dataset"

  # Delete any existing input data
  sed -i '/.*finidat_rtm/d' user_nl_${rofName}
  
  # We want to check ${landdir} for land restart files. If so, use those.
  rofrestartfile=${landdir}/${casename}.${rofSpecialName}.r.${yearstr}-${monthstr}-${daystr}-${cyclestrsec}.nc
  echo $rofrestartfile

  # Check to see if file exists on native SE land grid
  if [ -f ${rofrestartfile} ]; then
     echo "File exists at exact time"
  else
     echo "File does not exist at exact time"
     rofrestartfile=${landdir}/${casename}.${rofSpecialName}.r.${yearstr}-${monthstr}-${daystr}-00000.nc
     if [ -f ${rofrestartfile} ]; then
       echo "File exists at 00Z"
     else
       echo "No restart file exists, setting to empty string."
       rofrestartfile=
     fi
  fi
  echo "rofrestartfile: ${rofrestartfile}"

  ## Now modify user_nl_${lndName}
  if [ ${rofrestartfile} ] ; then
    echo "finidat_rtm='${rofrestartfile}'" >> user_nl_${rofName}
  fi

fi

############################### GENERIC CAM SETUP ############################### 

./xmlchange PROJECT=${PROJECTID}

echo "Turning off archiving and restart file output in env_run.xml"
./xmlchange DOUT_S=FALSE,REST_OPTION=nyears,REST_N=9999
echo "Setting SST from default to our SST"
./xmlchange SSTICE_DATA_FILENAME="${sstFileIC}"
echo "Setting GLC coupling to handle forecasts across calendar years"
./xmlchange GLC_AVG_PERIOD="glc_coupling_period"
echo "Standardizing streams for SST"
./xmlchange SSTICE_YEAR_START=1,SSTICE_YEAR_END=1
echo "Setting projectID and queue"
./xmlchange --force JOB_QUEUE=${RUNQUEUE},PROJECT=${PROJECTID}
####### 
if [ "$land_spinup" = true ] ; then
  ./xmlchange REST_OPTION=ndays,REST_N=1
fi
#######

cp user_nl_${atmName} user_nl_${atmName}.BAK

echo "Update env_run.xml with runtime parameters"
./xmlchange RUN_STARTDATE=$yearstr-$monthstr-$daystr,START_TOD=$cyclestrsec,STOP_OPTION=ndays,STOP_N=$numdays

SEINIC=${sePreFilterIC}

############################### (IF) FILTER SETUP ############################### 

if $doFilter ; then
  # If filtering, need to change these options

  ./xmlchange STOP_OPTION=nhours,STOP_N=${filterHourLength}

  sed -i '/.*ncdata/d' user_nl_${atmName}
  echo "ncdata='${SEINIC}'" >> user_nl_${atmName}

  # Do filter timestepping stability
  ATM_NCPL=192
  SE_NSPLIT=`python -c "from math import ceil; print(int(ceil(450/${STABILITY})))"`
  echo "ATM_NCPL: $ATM_NCPL  DTIME: $DTIME"
  if [[ "$DYCORE" == "se" ]]; then
    echo "SE_NSPLIT: $SE_NSPLIT   STABILITY: $STABILITY   "
    sed -i '/.*se_nsplit/d' user_nl_${atmName}
    if [ "$VALIDSTABVAL" = false ]; then
      # Use se_nsplit = -1, which is internal
      echo "se_nsplit=-1" >> user_nl_${atmName}
    else
      # Add se_nsplit based off of dtime=450 and stability
      echo "se_nsplit=${SE_NSPLIT}" >> user_nl_${atmName}
    fi
  else
    echo "non-SE core, make sure timestepping is happy!"
  fi
  ./xmlchange ATM_NCPL=${ATM_NCPL}

  # Set NHTFRQ, MFILT, and FINCL fields
  sed -i '/.*nhtfrq/d' user_nl_${atmName}
  sed -i '/.*mfilt/d' user_nl_${atmName}
  sed -i '/.*fincl/d' user_nl_${atmName}
  sed -i '/.*empty_htapes/d' user_nl_${atmName}
  sed -i '/.*inithist/d' user_nl_${atmName}
  echo "nhtfrq=1" >> user_nl_${atmName}
  echo "mfilt=200" >> user_nl_${atmName}
  echo "fincl1='U:I','V:I','T:I','PS:I','Q:I','CLDICE:I','CLDLIQ:I','NUMICE:I','NUMLIQ:I','ICEFRAC:I','SNOWHICE:I'" >> user_nl_${atmName}
  echo "empty_htapes=.TRUE." >> user_nl_${atmName}
  echo "inithist='6-HOURLY'" >> user_nl_${atmName}

  ./xmlchange JOB_WALLCLOCK_TIME=${FILTERWALLCLOCK}
  ./xmlchange --force JOB_QUEUE=${FILTERQUEUE}

  if [ $debug -ne 1 ] ; then
    echo "Begin call to filter-run"

    # Get number of log .gz files for sleeping
    echo "Running again!" > ${path_to_rundir}/testrunning.gz
    numlogfiles=`ls ${path_to_rundir}/*.gz | wc -l`
    echo "numlogfiles: $numlogfiles"

    echo "SUBMITTING FILTER RUN"
    if $usingCIME ; then
      set +e ; ./case.submit ${CIMEsubstring} --batch-args "${CIMEbatchargs}" ; set -e
    else
      # needs to be modified for your machine if not using CIME
      bsub < ${casename}.run
    fi

    ## Hold script while log files from filter run haven't been archived yet
    while [ `ls ${path_to_rundir}/*.gz | wc -l` == $numlogfiles ]
    do
      sleep 20 ; echo "Sleeping... $(date '+%Y%m%d %H:%M:%S')"
    done
    echo "Run over done sleeping ($(date '+%Y%m%d %H:%M:%S')) will hold for 30 more sec to make sure files moved" ; sleep 40

    ## Run NCL filter
    cd $filter_path
    echo "Running filter"
    cp ${sePreFilterIC} ${sePostFilterIC}
    filtfile_name=${casename}.${atmName}.h0.$yearstr-$monthstr-$daystr-$cyclestrsec.nc
    set +e 
    (set -x; ncl lowmemfilter.ncl \
     endhour=${filterHourLength} tcut=${filtTcut} \
    'filtfile_name = "'${path_to_rundir}'/'${filtfile_name}'"' \
    'writefile_name = "'${sePostFilterIC}'"' )
    if [[ $? -ne 9 ]] ; then
      echo "NCL exited with non-9 error code"
      exit 240
    fi
    set -e
  fi  # debug

  echo "done with filter, removing filter files"
  mkdir -p $path_to_nc_files/filtered
  mv -v $path_to_nc_files/*.nc $path_to_nc_files/filtered
  ## Delete filter files that aren't h0 since those are the only ones we care about.
  find $path_to_nc_files/filtered/ -type f -not -name '*.${atmName}.h0.*.nc' | xargs rm

  ## For now, I'm going to go back and delete all the h0 files in filtered
  rm -v $path_to_nc_files/filtered/*.${atmName}.h0.*.nc

  ### Output filter files only, can be used for ensemble or other initialization after the fact
  if ${filterOnly} ; then
    FILTONLYDIR=${path_to_nc_files}/FILT_INIC/${se_yearstr}-${se_monthstr}-${se_daystr}-${se_cyclestrsec}
    mkdir -p ${FILTONLYDIR}
    cp ${sePostFilterIC} ${FILTONLYDIR}/${casename}_FILTERED_${se_yearstr}-${se_monthstr}-${se_daystr}-${se_cyclestrsec}.nc
    cp ${sstFileIC} ${FILTONLYDIR}/${casename}_SST_1x1_${se_yearstr}-${se_monthstr}-${se_daystr}-${se_cyclestrsec}.nc
    mkdir ${FILTONLYDIR}/config_files
    mv ${path_to_nc_files}/*.gz ${FILTONLYDIR}/config_files
    mv ${path_to_nc_files}/*.nml ${FILTONLYDIR}/config_files
    mv ${path_to_nc_files}/*_in ${FILTONLYDIR}/config_files
    exit
  fi

  # Special things we have to do to "reset" CESM after filtering
  echo "Pushing CESM start back from $cyclestrsec to $se_cyclestrsec seconds..."
  cd $path_to_case
  ./xmlchange RUN_STARTDATE=$se_yearstr-$se_monthstr-$se_daystr,START_TOD=$se_cyclestrsec,STOP_OPTION=ndays,STOP_N=$numdays

  # Set new inic to point to post filter file
  SEINIC=${sePostFilterIC}
fi

############################### "ACTUAL" FORECAST RUN ############################### 

sed -i '/.*nhtfrq/d' user_nl_${atmName}
sed -i '/.*mfilt/d' user_nl_${atmName}
sed -i '/.*fincl/d' user_nl_${atmName}
sed -i '/.*empty_htapes/d' user_nl_${atmName}
sed -i '/.*inithist/d' user_nl_${atmName}
sed -i '/.*avgflag_pertape/d' user_nl_${atmName}  # Note, we delete this and user either specifies as :A, :I for each var or as a sep var
echo "empty_htapes=.TRUE." >> user_nl_${atmName}
echo "inithist='NONE'" >> user_nl_${atmName}

# Concatenate output streams to end of user_nl_${atmName}
cat ${OUTPUTSTREAMS} >> user_nl_${atmName}

ATM_NCPL=`python -c "print(int(86400/${DTIME}))"`
# Calculate timestep stability criteria
if [[ "$DYCORE" == "se" ]]; then
  SE_NSPLIT=`python -c "from math import ceil; print(int(ceil(${DTIME}/${STABILITY})))"`
  echo "ATM_NCPL: $ATM_NCPL  DTIME: $DTIME"
  echo "SE_NSPLIT: $SE_NSPLIT   STABILITY: $STABILITY   "
  sed -i '/.*se_nsplit/d' user_nl_${atmName}
  if [ "$VALIDSTABVAL" = false ]; then
    echo "se_nsplit=-1" >> user_nl_${atmName}
  else
    # Add se_nsplit based off of dtime and stability
    echo "se_nsplit=${SE_NSPLIT}" >> user_nl_${atmName}
  fi
else
  echo "non-SE core, make sure timestepping is happy!"
fi
./xmlchange ATM_NCPL=${ATM_NCPL}

./xmlchange JOB_WALLCLOCK_TIME=${RUNWALLCLOCK}
./xmlchange --force JOB_QUEUE=${RUNQUEUE}

sed -i '/.*ncdata/d' user_nl_${atmName}
echo "ncdata='${SEINIC}'" >> user_nl_${atmName}

if [ $debug -ne 1 ]
then
  echo "Begin call to forecast run"

  # Get number of log .gz files for sleeping
  echo "Running again!" > ${path_to_rundir}/testrunning.gz
  numlogfiles=`ls ${path_to_rundir}/*.gz | wc -l`
  echo "numlogfiles: $numlogfiles"

  echo "SUBMITTING FORECAST RUN"
  if $usingCIME ; then
    set +e ; ./case.submit ${CIMEsubstring} --batch-args "${CIMEbatchargs}" ; set -e
  else
    # needs to be modified for your machine if not using CIME
    bsub < ${casename}.run
  fi
  
  ## Hold script while log files from filter run haven't been archived yet
  while [ `ls ${path_to_rundir}/*.gz | wc -l` == $numlogfiles ]
  do
    sleep 20 ; echo "Sleeping... $(date '+%Y%m%d %H:%M:%S')"
  done
  echo "Run over done sleeping ($(date '+%Y%m%d %H:%M:%S')) will hold for 30 more sec to make sure files moved"
  sleep 30
fi

fi # end run model

cd $outputdir

echo "Creating archive folder data structure"
mkdir -p $archivedir
mkdir -p $archivedir/images
mkdir -p $archivedir/text
mkdir -p $archivedir/nl_files
mkdir -p $archivedir/logs

set +e

echo "Moving relevant files to archive folder"
mv -v *.${atmName}.h*.nc $archivedir
mv -v *.${lndName}*.h*.nc $archivedir
mv -v *.${rofName}*.h*.nc $archivedir
cp -v *_in seq_maps.rc *_modelio.nml docn.streams.txt.prescribed $archivedir/nl_files
mv -v *.txt $archivedir/text
mv -v *.log.* $archivedir/logs
mv -v timing.*.gz $archivedir/logs
mv -v atm_chunk_costs*.gz $archivedir/logs

mv -v timing/ $archivedir/

## Move land files to new restart location
cd $path_to_nc_files
if [ $keep_land_restarts -eq 1 ]; then
  echo "Archiving land restart files"
  mkdir $landdir
  echo "Removing 06Z and 18Z land restart files if they exist"
  rm -v *.${lndName}*.r.*32400.nc
  rm -v *.${lndName}*.r.*75600.nc
  echo "Moving land restart files for future runs"
  mv -v *.${lndName}*.r.*nc $landdir
  rm -v *.${lndName}*.r.*.nc
  ## Move runoff files to land dir if doing runoff
  if [ $do_runoff -ne 0 ]; then
    echo "Removing 06Z and 18Z runoff restart files if they exist"
    rm -v *.${rofName}*.r.*32400.nc
    rm -v *.${rofName}*.r.*75600.nc
    echo "Moving runoff restart files for future runs"
    mv -v *.${rofName}*.r.*nc $landdir
    rm -v *.${rofName}*.r.*.nc
  fi
else
  echo "Removing all land restart files!"
  rm -v *.${lndName}*.r.*.nc
  rm -v *.${lndName}*.r.*.nc
  if [ $do_runoff -ne 0 ]; then
    rm -v *.${rofName}*.r.*.nc
    rm -v *.${rofName}*.r.*.nc
  fi
fi

echo "Deleting restart/misc. files produced by CESM that aren't needed"
cd $path_to_nc_files
rm -v *.${lndName}*.rh0.*.nc
rm -v *.docn.rs1.*.bin
rm -v *.${atmName}.r.*.nc
rm -v *.${atmName}.rs.*.nc
rm -v *.cpl.r.*.nc
rm -v *.${atmName}.rh3.*.nc
rm -v *.${rofName}.rh0.*.nc
rm -v *.cice.r.*.nc
rm -v rpointer.*
rm -v *.bin
rm -v *.h.*.nc
rm -v *initial_hist*.nc

echo "Renaming tmp archive directory to YYYYMMDDHH"
mv -v $archivedir ${outputdir}/${yearstr}${monthstr}${daystr}${cyclestr}

if $dotracking ; then
  #yearstr="2020"
  #monthstr="07"
  #daystr="31"
  #cyclestr="12"
  #casename="forecast_nhemitc_30_x4_CAM5_L30"
  #sewxscriptsdir=~/sw/betacast/
  cd ${sewxscriptsdir}/cyclone-tracking/
  TCVITFOLDER=./fin-tcvitals/
  TCVITFILE=${TCVITFOLDER}/tcvitals.${yearstr}${monthstr}${daystr}${cyclestr}
  mkdir -p ${TCVITFOLDER}
  mkdir -p ./fin-figs/
  mkdir -p ./fin-atcf/
  ATCFFILE=atcf.${casename}.${yearstr}${monthstr}${daystr}${cyclestr}
  if [ ! -f ${TCVITFILE} ]; then   #if TCVITFILE doesn't exist, download
    wget http://hurricanes.ral.ucar.edu/repository/data/tcvitals_open/combined_tcvitals.${yearstr}.dat
    sed -i $'s/\t/  /g' combined_tcvitals.${yearstr}.dat
    grep "${yearstr}${monthstr}${daystr} ${cyclestr}00" combined_tcvitals.${yearstr}.dat > ${TCVITFILE}
    rm combined_tcvitals.${yearstr}.dat 
  fi
  if [ -f ${TCVITFILE} ]; then  # if file does exist (i.e., it was downloaded), run tracker
    /bin/bash ./drive-tracking.sh ${yearstr}${monthstr}${daystr}${cyclestr} ${casename} ${TCVITFILE} ${ATCFFILE}
    cp trajs.trajectories.txt.${casename}.png ./fin-figs/trajs.trajectories.txt.${casename}.${yearstr}${monthstr}${daystr}${cyclestr}.png
  fi
  cd $path_to_nc_files
fi

if $sendplots ; then
  ### Begin output calls
  echo "Sending plots!"
  cp ${upload_ncl_script} ${upload_ncl_script}.${uniqtime}.ncl
  sed -i 's?.*yearstr=.*?yearstr='${yearstr}'?' ${upload_ncl_script}.${uniqtime}.ncl
  sed -i 's?.*monthstr=.*?monthstr='${monthstr}'?' ${upload_ncl_script}.${uniqtime}.ncl
  sed -i 's?.*daystr=.*?daystr='${daystr}'?' ${upload_ncl_script}.${uniqtime}.ncl
  sed -i 's?.*cyclestrsec=.*?cyclestrsec='${cyclestrsec}'?' ${upload_ncl_script}.${uniqtime}.ncl
  sed -i 's?.*cyclestr=.*?cyclestr='${cyclestr}'?' ${upload_ncl_script}.${uniqtime}.ncl
  /bin/bash ${upload_ncl_script}.${uniqtime}.ncl ${nclPlotWeights} ${outputdir}/${yearstr}${monthstr}${daystr}${cyclestr}
  # Cleanup
  rm ${upload_ncl_script}.${uniqtime}.ncl
fi

### If not live and the run has made it here successively, delete top line of datesfile
if [ $islive -eq 0 ] ; then
  cd ${sewxscriptsdir}
  #Remove top line from dates file
  tail -n +2 ${datesfile} > ${datesfile}.2
  mv -v ${datesfile}.2 ${datesfile}
  
  AUTORESUB="yes"
  if [ $AUTORESUB == "yes" ]; then
    echo "*-*-*-* Automatically resubbing next date!" 
    exec ./betacast.sh ${MACHINEFILE} ${NAMELISTFILE} ${OUTPUTSTREAMS}
  fi
fi

echo "DONE"

exit 0<|MERGE_RESOLUTION|>--- conflicted
+++ resolved
@@ -116,8 +116,6 @@
 
 ###################################################################################
 
-<<<<<<< HEAD
-=======
 # do some stability calcs
 # if USERSTAB is 0, use internal calcs.
 # if USERSTAB is <0, use se_nsplit=-1
@@ -140,7 +138,6 @@
 fi
 echo "VALIDSTABVAL is set to "${VALIDSTABVAL}
 
->>>>>>> d7efdf32
 ## Create paths to generate initial files if they don't exist...
 mkdir -p ${pathToINICfiles}
 mkdir -p ${pathToSSTfiles}
